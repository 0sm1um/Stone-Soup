--- conflicted
+++ resolved
@@ -215,29 +215,17 @@
 
         return 3
 
-<<<<<<< HEAD
-    def function(self, state, noise=None, **kwargs):
-=======
-    def function(self, state_vector, noise=False, **kwargs):
->>>>>>> cf8879fc
+    def function(self, state, noise=False, **kwargs):
         r"""Model function :math:`h(\vec{x}_t,\vec{v}_t)`
 
         Parameters
         ----------
-<<<<<<< HEAD
         state: :class:`~.State`
             An input state
-        noise: :class:`numpy.ndarray`
-            An externally generated random process noise sample (the default in
-            `None`, in which case process noise will be generated internally)
-=======
-        state_vector: :class:`~.StateVector`
-            An input state vector
         noise: :class:`numpy.ndarray` or bool
             An externally generated random process noise sample (the default is
             `False`, in which case no noise will be added
             if 'True', the output of :meth:`~.Model.rvs` is added)
->>>>>>> cf8879fc
 
         Returns
         -------
@@ -378,29 +366,17 @@
 
         return res
 
-<<<<<<< HEAD
-    def function(self, state, noise=None, **kwargs):
-=======
-    def function(self, state_vector, noise=False, **kwargs):
->>>>>>> cf8879fc
+    def function(self, state, noise=False, **kwargs):
         r"""Model function :math:`h(\vec{x}_t,\vec{v}_t)`
 
         Parameters
         ----------
-<<<<<<< HEAD
         state: :class:`~.State`
             An input state
-        noise: :class:`numpy.ndarray`
-            An externally generated random process noise sample (the default in
-            `None`, in which case process noise will be generated internally)
-=======
-        state_vector: :class:`~.StateVector`
-            An input state vector
         noise: :class:`numpy.ndarray` or bool
             An externally generated random process noise sample (the default is
             `False`, in which case no noise will be added
             if 'True', the output of :meth:`~.Model.rvs` is added)
->>>>>>> cf8879fc
 
         Returns
         -------
@@ -509,29 +485,17 @@
 
         return 2
 
-<<<<<<< HEAD
-    def function(self, state, noise=None, **kwargs):
-=======
-    def function(self, state_vector, noise=False, **kwargs):
->>>>>>> cf8879fc
+    def function(self, state, noise=False, **kwargs):
         r"""Model function :math:`h(\vec{x}_t,\vec{v}_t)`
 
         Parameters
         ----------
-<<<<<<< HEAD
         state: :class:`~.State`
             An input state
-        noise: :class:`numpy.ndarray`
-            An externally generated random process noise sample (the default in
-            `None`, in which case process noise will be generated internally)
-=======
-        state_vector: :class:`~.StateVector`
-            An input state vector
         noise: :class:`numpy.ndarray` or bool
             An externally generated random process noise sample (the default is
             `False`, in which case no noise will be added
             if 'True', the output of :meth:`~.Model.rvs` is added)
->>>>>>> cf8879fc
 
         Returns
         -------
