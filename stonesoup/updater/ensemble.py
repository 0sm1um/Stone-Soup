# -*- coding: utf-8 -*-
import numpy as np
import scipy

from .kalman import KalmanUpdater
from ..base import Property
<<<<<<< HEAD
from ..types.state import State, EnsembleState
from ..types.array import StateVector, StateVectors
=======
from ..types.state import State
>>>>>>> a76f9ee6
from ..types.prediction import MeasurementPrediction
from ..types.update import Update
from ..models.measurement import MeasurementModel


class EnsembleUpdater(KalmanUpdater):
    r"""Ensemble Kalman Filter Updater class
    The EnKF is a hybrid of the Kalman updating scheme and the
    Monte Carlo aproach of the the particle filter.

    Deliberately structured to resemble the Vanilla Kalman Filter,
    :meth:`update` first calls :meth:`predict_measurement` function which
    proceeds by calculating the predicted measurement, innovation covariance
    and measurement cross-covariance. Note however, these are not propagated
    explicitly, they are derived from the sample covariance of the ensemble
    itself.

    Note that the EnKF equations are simpler when written in the following
    formalism. Note that h is not neccisarily a matrix, but could be a
    nonlinear measurement function.

    .. math::

        \mathbf{A}_k = \hat{X} - E(X)
        \mathbf{HA}_k = h(\hat{X} - E(X))

    The cross covariance and measurement covariance are given by:

    .. math::

        P_{xz} = \frac{1}{M-1} \mathbf{A}_k \mathbf{HA}_k^T
        P_{zz} = \frac{1}{M-1} A_k \mathbf{HA}_k^T + R

    The Kalman gain is then calculated via:

    .. math::

        K_{k} = P_{xz} P_{zz}^{-1}

    and the posterior state mean and covariance are,

    .. math::

        \mathbf{x}_{k|k} = \mathbf{x}_{k|k-1} + K_k (\mathbf{z}_k - H_k
        \mathbf{x}_{k|k-1})

    This is returned as a :class:`~.EnsembleStateUpdate` object.
    References
    ----------
    1. J. Hiles, S. M. O’Rourke, R. Niu and E. P. Blasch,
    "Implementation of Ensemble Kalman Filters in Stone-Soup,"
    International Conference on Information Fusion, (2021)

    2. Mandel, Jan. "A brief tutorial on the ensemble Kalman filter."
    arXiv preprint arXiv:0901.3725 (2009).
    """

    measurement_model: MeasurementModel = Property(
        default=None,
        doc="A measurement model. This need not be defined if a measurement "
            "model is provided in the measurement. If no model specified on "
            "construction, or in the measurement, then error will be thrown. "
            )

    def _check_measurement_prediction(self, hypothesis, **kwargs):
        """Check to see if a measurement prediction exists in the hypothesis.

        Parameters
        ----------
        hypothesis : :class:`~.SingleHypothesis`
            the prediction-measurement association hypothesis. This hypothesis
            may carry a predicted measurement, or a predicted state. In the
            latter case a predicted measurement will be calculated.
        Returns
        -------
        hypothesis : :class:`~.SingleHypothesis`
            the prediction-measurement association hypothesis. This hypothesis
            may carry a predicted measurement, or a predicted state. In the
            latter case a predicted measurement will be calculated.
        """

        # Get the predicted state out of the hypothesis
        predicted_state = hypothesis.prediction
        # If there is no measurement prediction in the hypothesis then do the
        # measurement prediction (and attach it back to the hypothesis).
        if hypothesis.measurement_prediction is None:
            # Get the measurement model out of the measurement if it's there.
            # If not, use the one native to the updater (which might still be
            # none)
            measurement_model = hypothesis.measurement.measurement_model
            measurement_model = self._check_measurement_model(
                measurement_model)

            # Attach the measurement prediction to the hypothesis
            hypothesis.measurement_prediction = self.predict_measurement(
                predicted_state, measurement_model=measurement_model, **kwargs)
        return hypothesis

    def predict_measurement(self, predicted_state, measurement_model=None,
                            **kwargs):
        r"""Predict the measurement implied by the predicted state mean

        Parameters
        ----------
        pred_state : :class:`~.State`
            The predicted state :math:`\mathbf{x}_{k|k-1}`
        measurement_model : :class:`~.MeasurementModel`
            The measurement model. If omitted, the model in the updater object
            is used
        Returns
        -------
        : :class:`EnsembleMeasurementPrediction`
            The measurement prediction, :math:`\mathbf{z}_{k|k-1}`
        """
        # If a measurement model is not specified then use the one that's
        # native to the updater
        measurement_model = self._check_measurement_model(measurement_model)

        # Propagate each vector through the measurement model.
<<<<<<< HEAD
        pred_meas_ensemble = StateVectors(
            [self.measurement_model.function(State(state_vector=StateVector(ensemble_member)),
                                             noise=True)
             for ensemble_member in predicted_state.ensemble.T])
=======
        pred_meas_ensemble = measurement_model.function(predicted_state, noise=True)
>>>>>>> a76f9ee6

        return MeasurementPrediction.from_state(
                   predicted_state, pred_meas_ensemble)

    def update(self, hypothesis, **kwargs):
        r"""The Ensemble Kalman update method. The Ensemble Kalman filter
        simply uses the Kalman Update scheme
        to evolve a set or Ensemble
        of state vectors as a group. This ensemble of vectors contains all the
        information on the system state.

        Parameters
        ----------
        hypothesis : :class:`~.SingleHypothesis`
            the prediction-measurement association hypothesis. This hypothesis
            may carry a predicted measurement, or a predicted state. In the
            latter case a predicted measurement will be calculated.
        Returns
        -------
        : :class:`~.EnsembleStateUpdate`
            The posterior state which contains an ensemble of state vectors
            and a timestamp.
        """
        # Assigning more readible variable names
        hypothesis = self._check_measurement_prediction(hypothesis)
        pred_state = hypothesis.prediction
        meas_mean = hypothesis.measurement.state_vector
        meas_covar = self.measurement_model.covar()
        num_vectors = pred_state.num_vectors

        # Generate an ensemble of measurements based on measurement
        measurement_ensemble = pred_state.generate_ensemble(
                                   mean=meas_mean,
                                   covar=meas_covar,
                                   num_vectors=num_vectors)

        # Calculate Kalman Gain according to Dr. Jan Mandel's EnKF formalism.
        innovation_ensemble = pred_state.state_vector - pred_state.mean

        meas_innovation = (
            self.measurement_model.function(pred_state)
            - self.measurement_model.function(State(pred_state.mean)))

        # Calculate Kalman Gain
        kalman_gain = 1/(num_vectors-1) * innovation_ensemble @ meas_innovation.T @ \
            scipy.linalg.inv(1/(num_vectors-1) * meas_innovation @ meas_innovation.T + meas_covar)

        # Calculate Posterior Ensemble
        posterior_ensemble = (
            pred_state.state_vector
            + kalman_gain@(measurement_ensemble - hypothesis.measurement_prediction.state_vector))

        return Update.from_state(pred_state,
                                 posterior_ensemble,
                                 timestamp=hypothesis.measurement.timestamp,
                                 hypothesis=hypothesis)


class EnsembleSqrtUpdater(EnsembleUpdater):
    r"""The Ensemble Square Root filter propagates the mean and square root
    covariance through time, and samples a new ensemble.
    This has the advantage of not requiring perturbation of the measurement
    which reduces sampling error.
    The posterior mean is calculated via:

    .. math::

        \mathbf{x}_{k|k} = \mathbf{x}_{k|k-1} + K_k (\mathbf{z}_k - H_k
        \mathbf{x}_{k|k-1})

    The Kalman gain is calculated via:

    .. math::

        K_{k} = P_{xz} P_{zz}^{-1}

    The cross covariance and measurement covariance respectivley are approximated
    via the sample square root covariances:

    .. math::

        P_{xz} \approx \tilde{P}_k (\tilde{Z}_k)^T

        P_{zz} \approx \tilde{Z}_k (\tilde{Z}_k)^T + R_k

    and the posterior covariance is propaged through time via:

    .. math::

        \mathbf{P}_{k|k} = \tilde{P}^- B (\tilde{P}^- B)^T

    Where :math:`\tilde{P}^-` represents the prediction square root covariance
    and B is the matrix square root of:

    .. math::

        B = \mathbf{I} - (\tilde{Z}_k)^T [\tilde{Z}_k (\tilde{Z}_k)^T]^{-1} \tilde{Z}_k

    The posterior mean and covariance are used to sample a new ensemble.
    The resulting state is returned via a :class:`~.EnsembleStateUpdate` object.

    References
    ----------
    1. J. Hiles, S. M. O’Rourke, R. Niu and E. P. Blasch,
    "Implementation of Ensemble Kalman Filters in Stone-Soup",
    International Conference on Information Fusion, (2021)

    2. T. Sun, R. Niu, M Haile,
    "Ballistic Trajectory Estimation Using Polynomial
    Chaos Based Square Root Ensemble Filter",
    International Conference on Information Fusion, (2019)
    """

    def update(self, hypothesis, **kwargs):
        r"""The Ensemble Square Root Kalman update method. The Ensemble Square
        Root filter propagates the mean and square root covariance through time,
        and samples a new ensemble. This has the advantage of not peturbing the
        measurement with statistical noise, and thus is less prone to sampling
        error for small ensembles.

        Parameters
        ----------
        hypothesis : :class:`~.SingleHypothesis`
            the prediction-measurement association hypothesis. This hypothesis
            may carry a predicted measurement, or a predicted state. In the
            latter case a predicted measurement will be calculated.
        Returns
        -------
        : :class:`~.EnsembleStateUpdate`
            The posterior state which contains an ensemble of state vectors
            and a timestamp.
        """
        # More readible variable names
        hypothesis = self._check_measurement_prediction(hypothesis)
        pred_state = StateVector(hypothesis.prediction.mean)
        pred_state_sqrt_covar = hypothesis.prediction.sqrt_covar
        pred_measurement = StateVector(hypothesis.measurement_prediction.mean)
        pred_meas_sqrt_covar = hypothesis.measurement_prediction.sqrt_covar
        measurement = hypothesis.measurement.state_vector
        meas_covar = self.measurement_model.covar()

        # Calculate Posterior Mean
        cross_covar = pred_state_sqrt_covar @ pred_meas_sqrt_covar.T
        innovation_covar = pred_meas_sqrt_covar @ pred_meas_sqrt_covar.T + meas_covar
        kalman_gain = cross_covar @ scipy.linalg.inv(innovation_covar)
        posterior_mean = pred_state + kalman_gain @ (measurement - pred_measurement)

        # Calculate Posterior Covariance. Note that B has no obvious name.
        B = scipy.linalg.sqrtm(np.eye(hypothesis.prediction.num_vectors) -
                               pred_meas_sqrt_covar.T @
                               scipy.linalg.inv(pred_meas_sqrt_covar @ pred_meas_sqrt_covar.T)
                               @ pred_meas_sqrt_covar)
        posterior_covar = pred_state_sqrt_covar @ B @ (pred_state_sqrt_covar @ B).T
        posterior_ensemble = EnsembleState.generate_ensemble(posterior_mean,
                                                             posterior_covar,
                                                             hypothesis.prediction.num_vectors)

        return Update.from_state(hypothesis.prediction,
                                 posterior_ensemble, timestamp=hypothesis.measurement.timestamp,
                                 hypothesis=hypothesis)<|MERGE_RESOLUTION|>--- conflicted
+++ resolved
@@ -4,12 +4,8 @@
 
 from .kalman import KalmanUpdater
 from ..base import Property
-<<<<<<< HEAD
 from ..types.state import State, EnsembleState
-from ..types.array import StateVector, StateVectors
-=======
-from ..types.state import State
->>>>>>> a76f9ee6
+from ..types.array import StateVector
 from ..types.prediction import MeasurementPrediction
 from ..types.update import Update
 from ..models.measurement import MeasurementModel
@@ -129,14 +125,7 @@
         measurement_model = self._check_measurement_model(measurement_model)
 
         # Propagate each vector through the measurement model.
-<<<<<<< HEAD
-        pred_meas_ensemble = StateVectors(
-            [self.measurement_model.function(State(state_vector=StateVector(ensemble_member)),
-                                             noise=True)
-             for ensemble_member in predicted_state.ensemble.T])
-=======
         pred_meas_ensemble = measurement_model.function(predicted_state, noise=True)
->>>>>>> a76f9ee6
 
         return MeasurementPrediction.from_state(
                    predicted_state, pred_meas_ensemble)
