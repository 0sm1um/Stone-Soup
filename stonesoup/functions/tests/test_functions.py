import numpy as np
import pytest
from numpy import deg2rad
from numpy import linalg as LA
from pytest import approx, raises
from scipy.linalg import LinAlgError, cholesky

from ...types.array import CovarianceMatrix, Matrix, StateVector, StateVectors
from ...types.state import GaussianState, State
from .. import (
<<<<<<< HEAD
    cholesky_eps, jacobian, gm_reduce_single, mod_bearing, mod_elevation, gauss2sigma,
    rotx, roty, rotz, cart2sphere, cart2angles, pol2cart, sphere2cart, dotproduct, gm_sample,
    gauss2cubature, cubature2gauss, cubature_transform, stochastic_cubature_rule_points)
from ...types.array import StateVector, StateVectors, Matrix, CovarianceMatrix
from ...types.state import State, GaussianState
=======
    cart2angles,
    cart2sphere,
    cholesky_eps,
    cubature2gauss,
    cubature_transform,
    dotproduct,
    gauss2cubature,
    gauss2sigma,
    gm_reduce_single,
    gm_sample,
    grid_creation,
    jacobian,
    mod_bearing,
    mod_elevation,
    pol2cart,
    rotx,
    roty,
    rotz,
    sphere2cart,
)


def test_grid_creation():
    nx = 4
    meanX0 = np.array([36569, 50, 55581, 50])  # mean value
    varX0 = np.diag([90, 5, 160, 5])  # variance
    Npa = np.array([31, 31, 27, 27])  # must be ODD!
    sFactor = 4  # scaling factor (number of sigmas covered by the grid)

    [predGrid, predGridDelta, gridDimOld, xOld, Ppold] = grid_creation(
        np.vstack(meanX0), varX0, sFactor, nx, Npa
    )

    mean_diffs = np.array([np.mean(np.diff(sublist)) for sublist in gridDimOld])

    eigVal, eigVect = LA.eig(varX0)

    assert np.allclose(meanX0, np.mean(predGrid, axis=1), 0, atol=1.0e-1)
    assert np.all(meanX0 == xOld.ravel())
    assert np.all(np.argsort(predGridDelta) == np.argsort(np.diag(varX0)))
    assert np.allclose(mean_diffs, predGridDelta, 0, atol=1e-10)
    assert np.all(eigVect == Ppold)
>>>>>>> 44c10065


def test_cholesky_eps():
    matrix = np.array([[0.4, -0.2, 0.1],
                       [0.3, 0.1, -0.2],
                       [-0.3, 0.0, 0.4]])
    matrix = matrix@matrix.T

    cholesky_matrix = cholesky(matrix)

    assert cholesky_eps(matrix) == approx(cholesky_matrix)
    assert cholesky_eps(matrix, True) == approx(cholesky_matrix.T)


def test_cholesky_eps_bad():
    matrix = np.array(
        [[ 0.05201447,  0.02882126, -0.00569971, -0.00733617],  # noqa: E201
         [ 0.02882126,  0.01642966, -0.00862847, -0.00673035],  # noqa: E201
         [-0.00569971, -0.00862847,  0.06570757,  0.03251551],
         [-0.00733617, -0.00673035,  0.03251551,  0.01648615]])
    with raises(LinAlgError):
        cholesky(matrix)
    cholesky_eps(matrix)


def test_jacobian():
    """ jacobian function test """

    # State related variables
    state_mean = StateVector([[3.0], [1.0]])

    def f(x):
        return np.array([[1, 1], [0, 1]])@x.state_vector

    jac = jacobian(f, State(state_mean))
    assert np.allclose(jac, np.array([[1, 1], [0, 1]]))


def test_jacobian2():
    """ jacobian function test """

    # Sample functions to compute Jacobian on
    def fun(x):
        """ function for testing scalars i.e. scalar input, scalar output"""
        return 2*x.state_vector**2

    def fun1d(ins):
        """ test function with vector input, scalar output"""
        out = 2*ins.state_vector[0, :]+3*ins.state_vector[1, :]
        return np.atleast_2d(out)

    def fun2d(vec):
        """ test function with 2d input and 2d output"""
        out = np.empty(vec.state_vector.shape)
        out[0, :] = 2*vec.state_vector[0, :]**2 + 3*vec.state_vector[1, :]**2
        out[1, :] = 2*vec.state_vector[0, :]+3*vec.state_vector[1, :]
        return out

    x = 3
    jac = jacobian(fun, State(StateVector([[x]])))
    assert np.allclose(jac, 4*x)

    x = StateVector([[1], [2]])
    # Tolerance value to use to test if arrays are equal
    tol = 1.0e-5

    jac = jacobian(fun1d, State(x))
    T = np.array([2.0, 3.0])

    FOM = np.where(np.abs(jac-T) > tol)
    # Check # of array elements bigger than tol
    assert len(FOM[0]) == 0

    jac = jacobian(fun2d, State(x))
    T = np.array([[4.0*x[0], 6*x[1]],
                  [2, 3]])
    FOM = np.where(np.abs(jac - T) > tol)
    # Check # of array elements bigger than tol
    assert len(FOM[0]) == 0


def test_jacobian_param():
    """ jacobian function test """

    # Sample functions to compute Jacobian on
    def fun(x, value=0.0):
        """ function for jabcobian parameter passing"""
        return value*x.state_vector

    x = 4
    value = 2.0
    jac = jacobian(fun, State(StateVector([[x]])), value=value)
    assert np.allclose(value, jac)


def test_jacobian_large_values():
    # State related variables
    state = State(StateVector([[1E10], [1.0]]))

    def f(x):
        return x.state_vector**2

    jac = jacobian(f, state)
    assert np.allclose(jac, np.array([[2e10, 0.0], [0.0, 2.0]]))


def test_gm_reduce_single():

    means = StateVectors([StateVector([1, 2]), StateVector([3, 4]), StateVector([5, 6])])
    covars = np.stack([[[1, 1], [1, 0.7]],
                       [[1.2, 1.4], [1.3, 2]],
                       [[2, 1.4], [1.2, 1.2]]], axis=2)
    weights = np.array([1, 2, 5])

    mean, covar = gm_reduce_single(means, covars, weights)

    assert np.allclose(mean, np.array([[4], [5]]))
    assert np.allclose(covar, np.array([[3.675, 3.35],
                                        [3.2, 3.3375]]))

    # Test handling of means as array instead of StateVectors
    mean, covar = gm_reduce_single(means.view(np.ndarray), covars, weights)

    assert np.allclose(mean, np.array([[4], [5]]))
    assert np.allclose(covar, np.array([[3.675, 3.35],
                                        [3.2, 3.3375]]))


def test_bearing():
    bearing_in = [10., 170., 190., 260., 280., 350., 705]
    rad_in = deg2rad(bearing_in)

    bearing_out = [10., 170., -170., -100., -80., -10., -15.]
    rad_out = deg2rad(bearing_out)

    for ind, val in enumerate(rad_in):
        assert rad_out[ind] == approx(mod_bearing(val))


def test_elevation():
    elev_in = [10., 80., 110., 170., 190., 260., 280]
    rad_in = deg2rad(elev_in)

    elev_out = [10., 80., 70., 10., -10., -80., -80.]
    rad_out = deg2rad(elev_out)

    for ind, val in enumerate(rad_in):
        assert rad_out[ind] == approx(mod_elevation(val))


@pytest.mark.parametrize(
    "mean",
    [
        1,      # int
        1.0     # float
    ]
)
def test_gauss2sigma(mean):
    covar = 2.0
    state = GaussianState([[mean]], [[covar]])

    sigma_points_states, mean_weights, covar_weights = gauss2sigma(state, kappa=0)

    for n, sigma_point_state in zip((0, 1, -1), sigma_points_states):
        assert sigma_point_state.state_vector[0, 0] == approx(mean + n*covar**0.5)


def test_gauss2sigma_bad_covar():
    covar = np.array(
        [[ 0.05201447,  0.02882126, -0.00569971, -0.00733617],  # noqa: E201
         [ 0.02882126,  0.01642966, -0.00862847, -0.00673035],  # noqa: E201
         [-0.00569971, -0.00862847,  0.06570757,  0.03251551],
         [-0.00733617, -0.00673035,  0.03251551,  0.01648615]])
    state = GaussianState([[0], [0], [0], [0]], covar)

    with pytest.warns(UserWarning, match="Matrix is not positive definite"):
        sigma_points_states, mean_weights, covar_weights = gauss2sigma(state, kappa=0)


@pytest.mark.parametrize(
    "angle",
    [
        (
            np.array([np.pi]),  # angle
            np.array([np.pi / 2]),
            np.array([-np.pi]),
            np.array([-np.pi / 2]),
            np.array([np.pi / 4]),
            np.array([-np.pi / 4]),
            np.array([np.pi / 8]),
            np.array([-np.pi / 8]),
        )
    ]
)
def test_rotations(angle):

    c, s = np.cos(angle), np.sin(angle)
    zero = np.zeros_like(angle)
    one = np.ones_like(angle)

    assert np.array_equal(rotx(angle), np.array([[one, zero, zero],
                                                 [zero, c, -s],
                                                 [zero, s, c]]))
    assert np.array_equal(roty(angle), np.array([[c, zero, s],
                                                 [zero, one, zero],
                                                 [-s, zero, c]]))
    assert np.array_equal(rotz(angle), np.array([[c, -s, zero],
                                                 [s, c, zero],
                                                 [zero, zero, one]]))


@pytest.mark.parametrize(
    "x, y, z",
    [  # Cartesian values
        (1., 0., 0.),
        (0., 1., 0.),
        (0., 0., 1.),
        (1., 1., 0.),
        (1., 0., 1.),
        (0., 1., 1.),
        (1., 1., 1.)
    ]
)
def test_cart_sphere_inversions(x, y, z):

    rho, phi, theta = cart2sphere(x, y, z)

    # Check sphere2cart(cart2sphere(cart)) == cart
    assert np.allclose(np.array([x, y, z]), sphere2cart(rho, phi, theta))

    # Check cart2angle == cart2sphere for angles
    assert np.allclose(np.array([phi, theta]), cart2angles(x, y, z))

    # Check that pol2cart(cart2angle(cart)) == cart
    #   note, this only works correctly when z==0
    if z == 0:
        assert np.allclose(np.array([x, y]), pol2cart(rho, phi))


@pytest.mark.parametrize(
    "state_vector1, state_vector2",
    [  # Cartesian values
        (StateVector([2, 4]), StateVector([2, 1])),
        (StateVector([-1, 1, -4]), StateVector([-2, 1, 1])),
        (StateVector([-2, 0, 3, -1]), StateVector([1, 0, -1, 4])),
        (StateVector([-1, 0]), StateVector([1, -2, 3])),
        (Matrix([[1, 0], [0, 1]]), Matrix([[3, 1], [1, -3]])),
        (StateVectors([[1, 0], [0, 1]]), StateVectors([[3, 1], [1, -3]])),
        (StateVectors([[1, 0], [0, 1]]), StateVector([3, 1]))
     ]
)
def test_dotproduct(state_vector1, state_vector2):

    # Test that they raise the right error if not 1d, i.e. vectors
    if type(state_vector1) is not type(state_vector2):
        with pytest.raises(ValueError):
            dotproduct(state_vector1, state_vector2)
    elif type(state_vector1) is not StateVectors and type(state_vector2) is not StateVectors and \
            type(state_vector2) is not StateVector and type(state_vector1) is not StateVector:
        with pytest.raises(ValueError):
            dotproduct(state_vector1, state_vector2)
    else:
        if len(state_vector1) != len(state_vector2):
            # If they're different lengths check that the correct error is thrown
            with pytest.raises(ValueError):
                dotproduct(state_vector1, state_vector2)
        else:
            # This is what the dotproduct function actually does
            out = 0
            for a_i, b_i in zip(state_vector1, state_vector2):
                out += a_i * b_i

            assert np.allclose(dotproduct(state_vector1, state_vector2),
                               np.reshape(out, np.shape(dotproduct(state_vector1, state_vector2))))


@pytest.mark.parametrize(
    "means, covars, weights, size",
    [
        (
            [np.array([10, 10]), np.array([20, 20]), np.array([30, 30])],  # means
            [np.eye(2), np.eye(2), np.eye(2)],  # covars
            np.array([1/3]*3),  # weights
            20  # size
        ), (
            StateVectors(np.array([[20, 30, 40, 50], [20, 30, 40, 50]])),  # means
            [np.eye(2), np.eye(2), np.eye(2), np.eye(2)],  # covars
            np.array([1/4]*4),  # weights
            20  # size
        ), (
            [np.array([10, 10]), np.array([20, 20]), np.array([30, 30])],  # means
            np.array([np.eye(2), np.eye(2), np.eye(2)]),  # covars
            np.array([1/3]*3),  # weights
            20  # size
        ), (
            [StateVector(np.array([10, 10])), StateVector(np.array([20, 20])),
             StateVector(np.array([30, 30]))],  # means
            [np.eye(2), np.eye(2), np.eye(2)],  # covars
            np.array([1/3]*3),  # weights
            20  # size
        ), (
            StateVector(np.array([10, 10])),  # means
            [np.eye(2)],  # covars
            np.array([1]),  # weights
            20  # size
        ), (
            np.array([10, 10]),  # means
            [np.eye(2)],  # covars
            np.array([1]),  # weights
            20  # size
        ), (
            [np.array([10, 10]), np.array([20, 20]), np.array([30, 30])],  # means
            [np.eye(2), np.eye(2), np.eye(2)],  # covars
            None,  # weights
            20  # size
        ), (
            StateVectors(np.array([[20, 30, 40, 50], [20, 30, 40, 50]])),  # means
            [np.eye(2), np.eye(2), np.eye(2), np.eye(2)],  # covars
            None,  # weights
            20  # size
        )
    ], ids=["mean_list", "mean_statevectors", "3d_covar_array", "mean_statevector_list",
            "single_statevector_mean", "single_ndarray_mean", "no_weight_mean_list",
            "no_weight_mean_statevectors"]
)
def test_gm_sample(means, covars, weights, size):
    samples = gm_sample(means, covars, size, weights=weights)

    # check orientation and size of samples
    assert samples.shape[1] == size
    # check number of dimensions
    if isinstance(means, list):
        assert samples.shape[0] == means[0].shape[0]
    else:
        assert samples.shape[0] == means.shape[0]


@pytest.mark.parametrize(
    "mean, covar, alp",
    [
        (StateVector([0]), CovarianceMatrix([[1]]), None),
        (StateVector([-7, 5]), CovarianceMatrix([[1.1, -0.04], [-0.04, 1.2]]), 2.0),
        (StateVector([12, -4, 0, 5]), CovarianceMatrix([[0.7, 0.04, -0.02, 0],
                                                        [0.04, 1.1, 0.09, 0.06],
                                                        [-0.02, 0.09, 0.9, -0.01],
                                                        [0, 0.06, -0.01, 1.1]]), 0.7)
    ]
)
def test_cubature_transform(mean, covar, alp):

    instate = GaussianState(mean, covar)

    def identity_function(inpu):
        return inpu.state_vector

    # First test the cubature points conversions
    if alp is None:
        cub_pts = gauss2cubature(instate)
        outsv, outcovar = cubature2gauss(cub_pts)
        mean, covar, cross_covar, cubature_points = cubature_transform(instate, identity_function)
    else:
        cub_pts = gauss2cubature(instate, alpha=alp)
        outsv, outcovar = cubature2gauss(cub_pts, alpha=alp)
        mean, covar, cross_covar, cubature_points = cubature_transform(instate, identity_function,
                                                                       alpha=alp)

    assert np.allclose(outsv, instate.state_vector)
    assert np.allclose(outcovar, instate.covar)
    assert np.allclose(mean, instate.state_vector)
    assert np.allclose(covar, instate.covar)


@pytest.mark.parametrize(
    "order, nx",
    [
        (3, 3),
        (5, 4),
        (1, 2)
    ]
)
def test_stochastic_integration(order, nx):
    points, weights = stochastic_cubature_rule_points(nx, order)
    # Mean
    assert np.allclose(np.average(points, weights=weights, axis=1),
                       0, atol=1e-5)
    # Weights
    assert np.isclose(np.sum(weights), 1, atol=1e-5)
    if order != 1:  # For order 1 it does not make sense to check variance of points
        # Covariance
        var = ((weights * points) @ points.T)
        # Check if diagonal elements are close to 1
        diagonal_elements = np.diag(var)
        assert np.allclose(diagonal_elements, 1, atol=1e-5)
        # Check if off-diagonal elements are close to 0
        off_diagonal_elements = var[~np.eye(nx, dtype=bool)]
        assert np.allclose(off_diagonal_elements, 0, atol=1e-5)


def test_stochastic_integration_invalid_order():
    with pytest.raises(ValueError, match="This order of SIF is not supported"):
        stochastic_cubature_rule_points(5, 2)<|MERGE_RESOLUTION|>--- conflicted
+++ resolved
@@ -8,13 +8,6 @@
 from ...types.array import CovarianceMatrix, Matrix, StateVector, StateVectors
 from ...types.state import GaussianState, State
 from .. import (
-<<<<<<< HEAD
-    cholesky_eps, jacobian, gm_reduce_single, mod_bearing, mod_elevation, gauss2sigma,
-    rotx, roty, rotz, cart2sphere, cart2angles, pol2cart, sphere2cart, dotproduct, gm_sample,
-    gauss2cubature, cubature2gauss, cubature_transform, stochastic_cubature_rule_points)
-from ...types.array import StateVector, StateVectors, Matrix, CovarianceMatrix
-from ...types.state import State, GaussianState
-=======
     cart2angles,
     cart2sphere,
     cholesky_eps,
@@ -34,6 +27,7 @@
     roty,
     rotz,
     sphere2cart,
+    stochastic_cubature_rule_points,
 )
 
 
@@ -57,7 +51,6 @@
     assert np.all(np.argsort(predGridDelta) == np.argsort(np.diag(varX0)))
     assert np.allclose(mean_diffs, predGridDelta, 0, atol=1e-10)
     assert np.all(eigVect == Ppold)
->>>>>>> 44c10065
 
 
 def test_cholesky_eps():
