--- conflicted
+++ resolved
@@ -192,12 +192,9 @@
                                           **kwargs)
 
         # Prediction of the covariance
-<<<<<<< HEAD
         p_pred = self._predicted_covariance(prior, predict_over_interval,
-                                            control_input=control_input)
-=======
-        p_pred = self._predicted_covariance(prior, predict_over_interval, **kwargs)
->>>>>>> e27fc363
+                                            control_input=control_input,
+                                            **kwargs)
 
         # And return the state in the correct form
         return Prediction.from_state(prior, x_pred, p_pred, timestamp=timestamp,
