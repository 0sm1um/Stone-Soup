from os import mkdir
from stonesoup.serialise import YAML
import numpy as np
import copy
import json
import itertools
import pandas as pd
from itertools import chain
from runmanagermetrics import RunmanagerMetrics
import sys
from operator import attrgetter
<<<<<<< HEAD
import os
import csv
=======
from datetime import datetime
>>>>>>> e8ff1695

def read_json(json_input):
    with open(json_input) as json_file:
        json_data = json.load(json_file)
        # print(json.dumps(json_data, indent=4, sort_keys=True))
        return json_data


# Calculate the steps for each item in a list
def iterations(min_value, max_value, num_samples):
    temp = []
    difference = max_value - min_value
    factor = difference / (num_samples - 1)
    for x in range(num_samples):
        temp.append(min_value + (x * factor))
    return temp

# gets the combinations for one tracker and stores in list
# Once you have steps created from iterations, generate step combinations for one parameter
def get_trackers_list(iterations_container_list, value_min):
    temp =[]
    for x in range(0, len(value_min)):
        temp.append(iterations_container_list[x])
    list_combinations = list(itertools.product(*temp))
    set_combinations = set(list_combinations)
    set_combinations = list(set_combinations)
    for idx, elem in enumerate(set_combinations):
        set_combinations[idx]=list(elem)
        set_combinations[idx]=np.c_[set_combinations[idx]].astype(int)
        
    
    return list(set_combinations)

# Generates all of the combinations between different parameters
def generate_all_combos(trackers_dict):
    """Generates all of the combinations between different parameters

    Args:
        trackers_dict (dict): Dictionary of all the parameters with all the possible values

    Returns:
        dict: Dictionary of all the parameters combined each other
    """
    keys = trackers_dict.keys()
    values = (trackers_dict[key] for key in keys)
    combinations = [dict(zip(keys, combination)) for combination in itertools.product(*values)]
    return combinations


def run(config_path, parameters_path, output_path = None):
    """Run the run manager

    Args:
        config_path : Path of the config file
        parameters_path : Path of the parameters file
    """
    json_data = read_json(parameters_path)
    trackers_combination_dict = generate_parameters_combinations(json_data["parameters"])
    combo_dict = generate_all_combos(trackers_combination_dict)

    with open(config_path, 'r') as file:
        tracker, ground_truth, metric_manager = read_config_file(file)

    trackers = []
    ground_truths = []
    metric_managers = []


<<<<<<< HEAD
    trackers, ground_truths, metric_managers = set_trackers(combo_dict, tracker, ground_truth, metric_manager )

    for idx in range(0, len(trackers)):
        for runs_num in range(0,json_data["runs_num"]):
            dir_name = "metrics_temp/simulation_{}".format(runs_num)
            run_simulation(trackers[idx], metric_managers[idx], dir_name)
=======
    trackers, ground_truths, metric_managers = set_trackers(combo_dict,tracker, ground_truth, metric_manager )
    root_path = " C:/Users/gbellant/Documents/Projects/Serapis/"
    now = datetime.now()
    dt_string = now.strftime("%d_%m_%Y_%H_%M_%S")
    for idx in range(0, len(trackers)):
        for runs_num in range(0,json_data["runs_num"]):
            dir_name = "metrics_{}".format(dt_string)+"/simulation_{}".format(idx)+"/run_{}".format(runs_num)
            run_simulation(trackers[idx],metric_managers[idx],dir_name)
>>>>>>> e8ff1695

"""Start the simulation

    Args:
        tracker: Tracker
        groundtruth: GroundTruth
        metric_manager: Metric Manager
    """
def run_simulation(tracker,metric_manager,dir_name):

    detector = tracker.detector
    try:
        groundtruth = set()
        detections = set()
        tracks = set()

        for time, ctracks in tracker:
            #Update groundtruth, tracks and detections
            groundtruth.update(tracker.detector.groundtruth.groundtruth_paths)
            tracks.update(ctracks)
            detections.update(tracker.detector.detections)

            RunmanagerMetrics.tracks_to_csv(dir_name,ctracks)
            metric_manager.add_data(tracker.detector.groundtruth.groundtruth_paths,ctracks,tracker.detector.detections)


        if not os.path.exists('metrics_temp'):
            os.mkdir('metrics_temp')

        RunmanagerMetrics.groundtruth_to_csv(dir_name, groundtruth)
        RunmanagerMetrics.detection_to_csv(dir_name, detections)

        #Add the data to the metric_manager
 
        #Generate the metrics
        metrics = metric_manager.generate_metrics()                            
        RunmanagerMetrics.metrics_to_csv(dir_name, metrics)

        ##Save the data in csv file

    except Exception as e:
        print(f'Failure: {e}', flush=True)
        # return None
    else:
        print('Success!', flush=True)


def generate_parameters_combinations(parameters):
    """[summary]
    From a list of parameters with, min, max and n_samples values generate all the possible values

    Args:
        parameters ([type]): [list of parameters used to calculate all the possible parameters]

    Returns:
        [dict]: [dictionary of all the combinations]
    """
    combination_dict = {}
    combo_list = {}
    int_list = {}
    iters = []

    for param in parameters:
        for key, val in param.items():
            path = param["path"]

            if type(val) is list and key == "value_min":
                for x in range(len(val)):
                    iters.append(iterations(param["value_min"][x], param["value_max"][x], param["n_samples"]))
                combo_list[path] = get_trackers_list(iters, param["value_min"])
                combination_dict.update(combo_list)

            if type(val) is int and key == "value_min":
                path = param["path"]
                int_iterations = iterations(param["value_min"], param["value_max"], param["n_samples"])
                int_list[path] = [int(x) for x in int_iterations]
                combination_dict.update(int_list)

    return combination_dict


def set_trackers(combo_dict,tracker, ground_truth, metric_manager ):
    """Set the trackers, groundtruths and metricmanagers list (stonesoup objects)

    Args:
        combo_dict (dict): dictionary of all the possible combinations of values
        
        tracker (tracker): stonesoup tracker
        
        groundtruth (groundtruth): stonesoup groundtruth
        
        metric_manager (metricmanager): stonesoup metric_manager

    Returns:
        list: list of trackers
        list: list of groundtruths
        list: list of metric managers
    """
    trackers = []
    ground_truths = []
    metric_managers = []

    for parameter in combo_dict:
        tracker_copy, ground_truth_copy, metric_manager_copy = copy.deepcopy(
            (tracker, ground_truth, metric_manager))
        for k, v in parameter.items():
            split_path = k.split('.')
            path_param = '.'.join(split_path[1::])
            split_path =split_path[1::]

            # setattr(tracker_copy.initiator, split_path[-1], v)
            set_param(split_path,tracker_copy,v)
        trackers.append(tracker_copy)
        ground_truths.append(ground_truth_copy)
        metric_managers.append(metric_manager_copy)

    return trackers,ground_truths,metric_managers




def set_param(split_path,el,value):
    """[summary]

    Args:
        split_path ([type]): [description]
        el ([type]): [description]
        value ([type]): [description]
    """
    if len(split_path)>1:
       # print(split_path[0])
        newEl = getattr(el,split_path[0])
        set_param(split_path[1::],newEl,value)
    else:
        # print(value)
        # print(getattr(el,split_path[0]))

        setattr(el,split_path[0],value)
        # print(el)


def read_config_file(config_file):
    """Read the configuration file

    Args:
        config_file (file path): file path of the configuration file 

    Returns:
        trackers,ground_truth,metric_manager: trackers, ground_truth and metric manager stonesoup structure
    """
    config_string = config_file.read()
    tracker, ground_truth, metric_manager = YAML('safe').load(config_string)
    return tracker, ground_truth, metric_manager


if __name__ == "__main__":
    args = sys.argv[1:]

    
    try:
        configInput = args[0] 
    except:
        configInput= "C:\\Users\\Davidb1\\Documents\\Python\\data\\config.yaml" 
    

    
    try:
        parametersInput = args[1] 
    except:
        parametersInput= "C:\\Users\\Davidb1\\Documents\\Python\\data\\dummy2.json" 
    
    run(configInput, parametersInput)<|MERGE_RESOLUTION|>--- conflicted
+++ resolved
@@ -9,12 +9,8 @@
 from runmanagermetrics import RunmanagerMetrics
 import sys
 from operator import attrgetter
-<<<<<<< HEAD
+from datetime import datetime
 import os
-import csv
-=======
-from datetime import datetime
->>>>>>> e8ff1695
 
 def read_json(json_input):
     with open(json_input) as json_file:
@@ -83,14 +79,6 @@
     metric_managers = []
 
 
-<<<<<<< HEAD
-    trackers, ground_truths, metric_managers = set_trackers(combo_dict, tracker, ground_truth, metric_manager )
-
-    for idx in range(0, len(trackers)):
-        for runs_num in range(0,json_data["runs_num"]):
-            dir_name = "metrics_temp/simulation_{}".format(runs_num)
-            run_simulation(trackers[idx], metric_managers[idx], dir_name)
-=======
     trackers, ground_truths, metric_managers = set_trackers(combo_dict,tracker, ground_truth, metric_manager )
     root_path = " C:/Users/gbellant/Documents/Projects/Serapis/"
     now = datetime.now()
@@ -99,7 +87,6 @@
         for runs_num in range(0,json_data["runs_num"]):
             dir_name = "metrics_{}".format(dt_string)+"/simulation_{}".format(idx)+"/run_{}".format(runs_num)
             run_simulation(trackers[idx],metric_managers[idx],dir_name)
->>>>>>> e8ff1695
 
 """Start the simulation
 
